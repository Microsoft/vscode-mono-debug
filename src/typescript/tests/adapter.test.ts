--- conflicted
+++ resolved
@@ -15,7 +15,7 @@
 	const PROJECT_ROOT = Path.join(__dirname, '../../');
 	const DATA_ROOT = Path.join(PROJECT_ROOT, 'testdata/');
 
-	const DEBUG_ADAPTER = Path.join(PROJECT_ROOT, 'bin/Release/net45/mono-debug.exe');
+	const DEBUG_ADAPTER = Path.join(PROJECT_ROOT, 'bin/Release/mono-debug.exe');
 
 
 	let dc: DebugClient;
@@ -82,11 +82,7 @@
 
 		test('should stop on debugger statement', () => {
 
-<<<<<<< HEAD
-			const PROGRAM = Path.join(DATA_ROOT, 'simple_break/Program.exe');
-=======
 			const PROGRAM = Path.join(DATA_ROOT, 'simple_break/bin/Debug/simple_break.exe');
->>>>>>> 488eff12
 			const DEBUGGER_LINE = 11;
 
 			return Promise.all([
