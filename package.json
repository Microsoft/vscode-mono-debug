{
<<<<<<< HEAD
	"name": "rhino-debug",
	"displayName": "Rhino Debug",
	"version": "0.5.0",
	"publisher": "mcneel",
	"description": "Visual Studio Code debugger extension for Rhinoceros",
=======
	"name": "mono-debug",
	"displayName": "Mono Debug",
	"version": "0.16.2",
	"publisher": "ms-vscode",
	"description": "Visual Studio Code debugger extension for Mono",
>>>>>>> 488eff12
	"icon": "images/mono-debug-icon.png",
	"categories": [
		"Debuggers"
	],
	"author": {
		"name": "McNeel &amp; Associates"
	},
	"license": "MIT",
	"private": true,
	"scripts": {
		"compile": "make build",
<<<<<<< HEAD
		"watch": "tsc -w -p ./src/typescript",
		"test": "make tests; mocha --timeout 10000 -u tdd ./out/tests"
	},
	"engines": {
		"vscode": "^1.40.0"
	},
	"dependencies": {
		"vscode-debugprotocol": "^1.40.0",
		"vscode-nls": "^4.1.2"
	},
	"repository": {
		"type": "git",
		"url": "https://github.com/mcneel/vscode-rhino-debug.git"
	},
	"bugs": {
		"url": "https://github.com/mcneel/vscode-rhino-debug/issues"
	},
	"devDependencies": {
		"@types/glob": "^7.1.1",
		"@types/mocha": "^7.0.2",
		"@types/node": "^13.11.0",
		"@types/vscode": "^1.40.0",
		"eslint": "^6.8.0",
		"@typescript-eslint/parser": "^2.30.0",
		"@typescript-eslint/eslint-plugin": "^2.30.0",
		"glob": "^7.1.6",
		"mocha": "^7.1.2",
		"typescript": "^3.8.3",
		"vscode-test": "^1.3.0",
		"vscode-debugadapter-testsupport": "^1.40.0",
		"vsce": "^1.75.0"
=======
		"lint": "make lint",
		"watch": "make watch",
		"test": "make run-tests"
	},
	"engines": {
		"vscode": "^1.32.0",
		"node": "^14.0.0"
	},
	"dependencies": {
		"vscode-debugprotocol": "^1.42.0",
		"vscode-nls": "^5.0.0"
	},
	"repository": {
		"type": "git",
		"url": "https://github.com/microsoft/vscode-mono-debug.git"
	},
	"bugs": {
		"url": "https://github.com/microsoft/vscode-mono-debug/issues"
	},
	"devDependencies": {
		"@types/mocha": "^8.0.3",
		"@types/node": "^14.11.5",
		"@types/vscode": "^1.32.0",
		"@typescript-eslint/eslint-plugin": "^4.4.0",
		"@typescript-eslint/parser": "^4.4.0",
		"eslint": "^7.1.0",
		"mocha": "^8.1.3",
		"typescript": "^4.0.3",
		"vsce": "^1.81.1",
		"vscode-debugadapter-testsupport": "^1.42.0",
		"vscode-nls-dev": "^3.3.2",
		"vscode-test": "^1.4.0"
>>>>>>> 488eff12
	},
	"main": "./out/extension",
	"activationEvents": [
		"onCommand:extension.rhino-debug.configureExceptions",
		"onCommand:extension.rhino-debug.startSession",
		"onCommand:extension.derivedDataRoot"
	],
	"contributes": {
		"configuration": {
			"type": "object",
			"title": "%configuration.title%",
			"properties": {
				"rhino-debug.exceptionOptions": {
					"type": "object",
					"additionalProperties": {
						"type": "string",
						"enum": [
							"never",
							"always",
							"unhandled"
						],
						"enumDescriptions": [
							"%breakMode.never%",
							"%breakMode.always%",
							"%breakMode.unhandled%"
						],
						"description": "%configuration.exceptionOptions.description2%",
						"default": "never"
					},
					"description": "%configuration.exceptionOptions.description%",
					"default": {
						"System.Exception": "never",
						"System.SystemException": "never",
						"System.ArithmeticException": "never",
						"System.ArrayTypeMismatchException": "never",
						"System.DivideByZeroException": "never",
						"System.IndexOutOfRangeException": "never",
						"System.InvalidCastException": "never",
						"System.NullReferenceException": "never",
						"System.OutOfMemoryException": "never",
						"System.OverflowException": "never",
						"System.StackOverflowException": "never",
						"System.TypeInitializationException": "never"
					}
				}
			}
		},
		"commands": [
			{
				"command": "extension.rhino-debug.configureExceptions",
				"title": "%configure.exceptions.command%",
				"category": "Debug"
			}
		],
		"breakpoints": [
			{
				"language": "csharp"
			},
			{
				"language": "vb"
			},
			{
				"language": "fsharp"
			}
		],
		"debuggers": [
			{
<<<<<<< HEAD
				"type": "rhino",
				"label": "%mono.label%",
				"program": "./bin/Debug/net45/mono-debug.exe",
=======
				"type": "mono",
				"label": "C# Mono",
				"program": "./bin/Release/mono-debug.exe",
>>>>>>> 488eff12
				"osx": {
					"runtime": "mono"
				},
				"linux": {
					"runtime": "mono"
<<<<<<< HEAD
				},
				"variables": {
					"derivedDataRoot": "extension.derivedDataRoot"
				},
				"initialConfigurations": [
					{
						"name": "%mono.launch.config.name%",
						"type": "rhino",
						"request": "launch",
						"program": "${command:derivedDataRoot}/Build/Products/Debug/Rhinoceros.app"
					},
					{
						"name": "%mono.attach.config.name%",
						"type": "rhino",
=======
				},
				"aiKey": "AIF-d9b70cd4-b9f9-4d70-929b-a071c400b217",
				"startSessionCommand": "extension.mono-debug.startSession",
				"initialConfigurations": [
					{
						"name": "%mono.launch.config.name%",
						"type": "mono",
						"request": "launch",
						"program": "${workspaceRoot}/program.exe",
						"cwd": "${workspaceRoot}"
					},
					{
						"name": "%mono.attach.config.name%",
						"type": "mono",
>>>>>>> 488eff12
						"request": "attach",
						"address": "localhost",
						"port": 55555
					}
				],
				"configurationAttributes": {
					"launch": {
						"required": [
							"program"
						],
						"properties": {
							"program": {
								"type": "string",
								"description": "%mono.launch.program.description%"
							},
							"args": {
								"type": "array",
								"description": "%mono.launch.args.description%",
								"items": {
									"type": "string"
								},
								"default": []
							},
							"cwd": {
								"type": "string",
								"description": "%mono.launch.cwd.description%",
								"default": "."
							},
							"runtimeExecutable": {
								"type": [
									"string",
									"null"
								],
								"description": "%mono.launch.runtimeExecutable.description%",
								"default": null
							},
							"runtimeArgs": {
								"type": "array",
								"description": "%mono.launch.runtimeArgs.description%",
								"items": {
									"type": "string"
								},
								"default": []
							},
<<<<<<< HEAD
=======
							"passDebugOptionsViaEnvironmentVariable": {
								"type": "boolean",
								"description": "%mono.launch.passDebugOptionsViaEnvironmentVariable.description%",
								"default": false
							},
>>>>>>> 488eff12
							"env": {
								"type": "object",
								"description": "%mono.launch.env.description%",
								"default": {}
							},
							"externalConsole": {
								"type": "boolean",
								"deprecationMessage": "%mono.launch.externalConsole.deprecationMessage%",
								"default": true
							},
							"console": {
								"type": "string",
								"enum": [
									"internalConsole",
									"integratedTerminal",
									"externalTerminal"
								],
								"enumDescriptions": [
									"%mono.launch.console.internalConsole.description%",
									"%mono.launch.console.integratedTerminal.description%",
									"%mono.launch.console.externalTerminal.description%"
								],
								"description": "%mono.launch.console.description%",
								"default": "internalConsole"
<<<<<<< HEAD
							},
							"useRuntime": {
								"type": "boolean",
								"description": "%mono.launch.useRuntime.description%",
								"default": true
=======
>>>>>>> 488eff12
							}
						}
					},
					"attach": {
						"required": [
							"port"
						],
						"properties": {
							"port": {
								"type": "number",
								"description": "%mono.attach.port.description%",
								"default": 55555
							},
							"address": {
								"type": "string",
								"description": "%mono.attach.address.description%",
								"default": "undefined"
<<<<<<< HEAD
							},
							"delay": {
								"type": "number",
								"default": 0
							},
							"maxConnectionAttempts": {
								"type": "number",
								"default": 10
							},
							"timeBetweenConnectionAttempts": {
								"type": "number",
								"default": 500
=======
>>>>>>> 488eff12
							}
						}
					}
				}
			}
		]
	}
}<|MERGE_RESOLUTION|>--- conflicted
+++ resolved
@@ -1,61 +1,20 @@
 {
-<<<<<<< HEAD
-	"name": "rhino-debug",
-	"displayName": "Rhino Debug",
-	"version": "0.5.0",
-	"publisher": "mcneel",
-	"description": "Visual Studio Code debugger extension for Rhinoceros",
-=======
 	"name": "mono-debug",
 	"displayName": "Mono Debug",
 	"version": "0.16.2",
 	"publisher": "ms-vscode",
 	"description": "Visual Studio Code debugger extension for Mono",
->>>>>>> 488eff12
 	"icon": "images/mono-debug-icon.png",
 	"categories": [
 		"Debuggers"
 	],
 	"author": {
-		"name": "McNeel &amp; Associates"
+		"name": "Microsoft Corporation"
 	},
 	"license": "MIT",
 	"private": true,
 	"scripts": {
 		"compile": "make build",
-<<<<<<< HEAD
-		"watch": "tsc -w -p ./src/typescript",
-		"test": "make tests; mocha --timeout 10000 -u tdd ./out/tests"
-	},
-	"engines": {
-		"vscode": "^1.40.0"
-	},
-	"dependencies": {
-		"vscode-debugprotocol": "^1.40.0",
-		"vscode-nls": "^4.1.2"
-	},
-	"repository": {
-		"type": "git",
-		"url": "https://github.com/mcneel/vscode-rhino-debug.git"
-	},
-	"bugs": {
-		"url": "https://github.com/mcneel/vscode-rhino-debug/issues"
-	},
-	"devDependencies": {
-		"@types/glob": "^7.1.1",
-		"@types/mocha": "^7.0.2",
-		"@types/node": "^13.11.0",
-		"@types/vscode": "^1.40.0",
-		"eslint": "^6.8.0",
-		"@typescript-eslint/parser": "^2.30.0",
-		"@typescript-eslint/eslint-plugin": "^2.30.0",
-		"glob": "^7.1.6",
-		"mocha": "^7.1.2",
-		"typescript": "^3.8.3",
-		"vscode-test": "^1.3.0",
-		"vscode-debugadapter-testsupport": "^1.40.0",
-		"vsce": "^1.75.0"
-=======
 		"lint": "make lint",
 		"watch": "make watch",
 		"test": "make run-tests"
@@ -88,20 +47,18 @@
 		"vscode-debugadapter-testsupport": "^1.42.0",
 		"vscode-nls-dev": "^3.3.2",
 		"vscode-test": "^1.4.0"
->>>>>>> 488eff12
 	},
 	"main": "./out/extension",
 	"activationEvents": [
-		"onCommand:extension.rhino-debug.configureExceptions",
-		"onCommand:extension.rhino-debug.startSession",
-		"onCommand:extension.derivedDataRoot"
+		"onCommand:extension.mono-debug.configureExceptions",
+		"onCommand:extension.mono-debug.startSession"
 	],
 	"contributes": {
 		"configuration": {
 			"type": "object",
 			"title": "%configuration.title%",
 			"properties": {
-				"rhino-debug.exceptionOptions": {
+				"mono-debug.exceptionOptions": {
 					"type": "object",
 					"additionalProperties": {
 						"type": "string",
@@ -138,7 +95,7 @@
 		},
 		"commands": [
 			{
-				"command": "extension.rhino-debug.configureExceptions",
+				"command": "extension.mono-debug.configureExceptions",
 				"title": "%configure.exceptions.command%",
 				"category": "Debug"
 			}
@@ -156,36 +113,14 @@
 		],
 		"debuggers": [
 			{
-<<<<<<< HEAD
-				"type": "rhino",
-				"label": "%mono.label%",
-				"program": "./bin/Debug/net45/mono-debug.exe",
-=======
 				"type": "mono",
 				"label": "C# Mono",
 				"program": "./bin/Release/mono-debug.exe",
->>>>>>> 488eff12
 				"osx": {
 					"runtime": "mono"
 				},
 				"linux": {
 					"runtime": "mono"
-<<<<<<< HEAD
-				},
-				"variables": {
-					"derivedDataRoot": "extension.derivedDataRoot"
-				},
-				"initialConfigurations": [
-					{
-						"name": "%mono.launch.config.name%",
-						"type": "rhino",
-						"request": "launch",
-						"program": "${command:derivedDataRoot}/Build/Products/Debug/Rhinoceros.app"
-					},
-					{
-						"name": "%mono.attach.config.name%",
-						"type": "rhino",
-=======
 				},
 				"aiKey": "AIF-d9b70cd4-b9f9-4d70-929b-a071c400b217",
 				"startSessionCommand": "extension.mono-debug.startSession",
@@ -200,7 +135,6 @@
 					{
 						"name": "%mono.attach.config.name%",
 						"type": "mono",
->>>>>>> 488eff12
 						"request": "attach",
 						"address": "localhost",
 						"port": 55555
@@ -245,14 +179,11 @@
 								},
 								"default": []
 							},
-<<<<<<< HEAD
-=======
 							"passDebugOptionsViaEnvironmentVariable": {
 								"type": "boolean",
 								"description": "%mono.launch.passDebugOptionsViaEnvironmentVariable.description%",
 								"default": false
 							},
->>>>>>> 488eff12
 							"env": {
 								"type": "object",
 								"description": "%mono.launch.env.description%",
@@ -277,14 +208,6 @@
 								],
 								"description": "%mono.launch.console.description%",
 								"default": "internalConsole"
-<<<<<<< HEAD
-							},
-							"useRuntime": {
-								"type": "boolean",
-								"description": "%mono.launch.useRuntime.description%",
-								"default": true
-=======
->>>>>>> 488eff12
 							}
 						}
 					},
@@ -302,21 +225,6 @@
 								"type": "string",
 								"description": "%mono.attach.address.description%",
 								"default": "undefined"
-<<<<<<< HEAD
-							},
-							"delay": {
-								"type": "number",
-								"default": 0
-							},
-							"maxConnectionAttempts": {
-								"type": "number",
-								"default": 10
-							},
-							"timeBetweenConnectionAttempts": {
-								"type": "number",
-								"default": 500
-=======
->>>>>>> 488eff12
 							}
 						}
 					}
